--- conflicted
+++ resolved
@@ -1,18 +1,3 @@
-<<<<<<< HEAD
-class SearchBar extends HTMLElement {
-  shadow
-
-  constructor () {
-    super()
-    const template = document.getElementById('search') as HTMLTemplateElement
-    const content = template.content
-    this.shadow = this.attachShadow({ mode: 'open' })
-    this.shadow.appendChild(content.cloneNode(true))
-  }
-}
-
-customElements.define('search-bar', SearchBar)
-=======
 import { html, css, unsafeCSS, LitElement, type TemplateResult } from 'lit'
 import { customElement } from 'lit/decorators.js'
 import style_less from './search.less?inline'
@@ -28,5 +13,4 @@
       </form>
     `
   }
-}
->>>>>>> 055928e6
+}