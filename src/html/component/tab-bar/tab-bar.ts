<<<<<<< HEAD
const SAVE_KEY = 'tabs'
class TabBar extends HTMLElement {
  tabs: HTMLButtonElement[] = []
  tabIndex = 0
  shadow

  constructor () {
    super()
    const template = document.getElementById('tab-bar') as HTMLTemplateElement
    const content = template.content
    this.shadow = this.attachShadow({ mode: 'open' })
    this.shadow.appendChild(content.cloneNode(true))
  }

  connectedCallback (): void {
    this.loadTabs()
    this.addTab()
    this.resetButton()
  }

  private addTab (): void {
    const addTabButton = this.shadow.querySelector('.new-tab-button')
    addTabButton?.addEventListener('click', () => {
      this.tabIndex++
      this.createTab(this.tabIndex, `Tab ${this.tabIndex}`, ['tab', 'uk-button', 'uk-button-secondary'])
    })
  }

  private resetButton (): void {
    const resetButton = document.createElement('button')
    resetButton.classList.add('tab', 'uk-button-small', 'uk-button-secondary', 'uk-margin-left')
    resetButton.textContent = '\u21bb'
    resetButton.onclick = () => {
      this.tabIndex = 0
      this.tabs.forEach(tab => { tab.remove() })
      this.tabs = []
      localStorage.removeItem(SAVE_KEY)
    }
    this.shadow.querySelector('.tabs')?.appendChild(resetButton)
=======
import { html, css, LitElement, type TemplateResult, unsafeCSS } from 'lit'
import { customElement, state } from 'lit/decorators.js'
import style_less from './tab-bar.less?inline'

const SAVE_KEY = 'tabs'

@customElement('tab-bar')
class TabBar extends LitElement {
  static styles = css`${unsafeCSS(style_less)}`

  @state() private tabs: HTMLButtonElement[] = []
  private currentIndex = 0

  constructor () {
    super()
    this.loadTabs()
    if (this.tabs.length === 0) {
      this.reset()
    }
  }

  private addTab (): void {
    this.currentIndex++
    this.createTab(this.currentIndex, `Tab ${this.currentIndex}`, ['tab', 'uk-button', 'uk-button-secondary'])
    console.log(`tab ${this.currentIndex} added`)
>>>>>>> 055928e6
  }

  private saveTabs (): void {
    const tabData = this.tabs.map((tab) => ({
      classList: Array.from(tab.classList),
      textContent: tab.textContent,
      index: tab.dataset.index
    }))
    localStorage.setItem(SAVE_KEY, JSON.stringify(tabData))
  }

  private loadTabs (): void {
    const tabData = JSON.parse(localStorage.getItem(SAVE_KEY) ?? '[]')
    tabData.forEach((data: { classList: string[], textContent: string, index: string }) => {
      this.createTab(+data.index, data.textContent, data.classList)
<<<<<<< HEAD
      this.tabIndex = Math.max(this.tabIndex, +data.index)
    })
    console.log('tabs loaded')
    console.log('index: ', this.tabIndex)
  }

  private createTab (index: number, title: string, classList: string[]): void {
    const newTabButton = document.createElement('button')
    newTabButton.classList.add(...classList)
    newTabButton.onclick = this.switchTab(newTabButton)
    newTabButton.dataset.index = index.toString()
    newTabButton.textContent = title
    this.tabs.push(newTabButton)

    this.saveTabs()

    const addTabButton = this.shadow.querySelector('.new-tab-button')
    this.shadow.querySelector('.tabs')?.insertBefore(newTabButton, addTabButton)
  }

  private switchTab (newTabButton: HTMLButtonElement) {
=======
      this.currentIndex = Math.max(this.currentIndex, +data.index)
    })
  }

  private createTab (index: number, title: string, classList: string[]): void {
    const newTabButton = document.createElement('button')
    newTabButton.classList.add(...classList)
    newTabButton.onclick = this.switchTab(newTabButton)
    newTabButton.dataset.index = index.toString()
    newTabButton.textContent = title
    this.tabs = this.tabs.concat(newTabButton)

    this.saveTabs()
  }

  switchTab (newTabButton: HTMLButtonElement) {
>>>>>>> 055928e6
    return () => {
      this.tabs.forEach((tab) => {
        tab.classList.remove('uk-button-primary')
        tab.classList.add('uk-button-secondary')
      })
      newTabButton.classList.remove('uk-button-secondary')
      newTabButton.classList.add('uk-button-primary')
<<<<<<< HEAD
      const tabIndex = +(newTabButton.dataset.index ?? 0)
      this.dispatchEvent(new CustomEvent('switch-tab', {
        detail: {
          tabId: tabIndex
=======
      const currentIndex = +(newTabButton.dataset.index ?? 0)
      this.dispatchEvent(new CustomEvent('switch-tab', {
        detail: {
          tabId: currentIndex
>>>>>>> 055928e6
        },
        bubbles: true,
        composed: true
      }))
<<<<<<< HEAD
      console.log(`clicked tab ${tabIndex}`)
    }
  }
}

customElements.define('tab-bar', TabBar)
=======
    }
  }

  private reset (): void {
    this.currentIndex = 0
    this.tabs.forEach(tab => { tab.remove() })
    this.tabs = []
    this.addTab()
    localStorage.removeItem(SAVE_KEY)
  }

  render (): TemplateResult {
    return html`
      <div class="tabs">
        ${this.tabs}
        <button class="uk-button uk-button-default uk-button-small new-tab-button" @click=${this.addTab}><span class="plus-symbol">+</span></button>
        <button class="uk-button-small uk-button-secondary uk-margin-left" @click=${this.reset}>\u21bb</button>
      </div>
    `
  }
}
>>>>>>> 055928e6
<|MERGE_RESOLUTION|>--- conflicted
+++ resolved
@@ -1,44 +1,3 @@
-<<<<<<< HEAD
-const SAVE_KEY = 'tabs'
-class TabBar extends HTMLElement {
-  tabs: HTMLButtonElement[] = []
-  tabIndex = 0
-  shadow
-
-  constructor () {
-    super()
-    const template = document.getElementById('tab-bar') as HTMLTemplateElement
-    const content = template.content
-    this.shadow = this.attachShadow({ mode: 'open' })
-    this.shadow.appendChild(content.cloneNode(true))
-  }
-
-  connectedCallback (): void {
-    this.loadTabs()
-    this.addTab()
-    this.resetButton()
-  }
-
-  private addTab (): void {
-    const addTabButton = this.shadow.querySelector('.new-tab-button')
-    addTabButton?.addEventListener('click', () => {
-      this.tabIndex++
-      this.createTab(this.tabIndex, `Tab ${this.tabIndex}`, ['tab', 'uk-button', 'uk-button-secondary'])
-    })
-  }
-
-  private resetButton (): void {
-    const resetButton = document.createElement('button')
-    resetButton.classList.add('tab', 'uk-button-small', 'uk-button-secondary', 'uk-margin-left')
-    resetButton.textContent = '\u21bb'
-    resetButton.onclick = () => {
-      this.tabIndex = 0
-      this.tabs.forEach(tab => { tab.remove() })
-      this.tabs = []
-      localStorage.removeItem(SAVE_KEY)
-    }
-    this.shadow.querySelector('.tabs')?.appendChild(resetButton)
-=======
 import { html, css, LitElement, type TemplateResult, unsafeCSS } from 'lit'
 import { customElement, state } from 'lit/decorators.js'
 import style_less from './tab-bar.less?inline'
@@ -64,7 +23,6 @@
     this.currentIndex++
     this.createTab(this.currentIndex, `Tab ${this.currentIndex}`, ['tab', 'uk-button', 'uk-button-secondary'])
     console.log(`tab ${this.currentIndex} added`)
->>>>>>> 055928e6
   }
 
   private saveTabs (): void {
@@ -80,29 +38,6 @@
     const tabData = JSON.parse(localStorage.getItem(SAVE_KEY) ?? '[]')
     tabData.forEach((data: { classList: string[], textContent: string, index: string }) => {
       this.createTab(+data.index, data.textContent, data.classList)
-<<<<<<< HEAD
-      this.tabIndex = Math.max(this.tabIndex, +data.index)
-    })
-    console.log('tabs loaded')
-    console.log('index: ', this.tabIndex)
-  }
-
-  private createTab (index: number, title: string, classList: string[]): void {
-    const newTabButton = document.createElement('button')
-    newTabButton.classList.add(...classList)
-    newTabButton.onclick = this.switchTab(newTabButton)
-    newTabButton.dataset.index = index.toString()
-    newTabButton.textContent = title
-    this.tabs.push(newTabButton)
-
-    this.saveTabs()
-
-    const addTabButton = this.shadow.querySelector('.new-tab-button')
-    this.shadow.querySelector('.tabs')?.insertBefore(newTabButton, addTabButton)
-  }
-
-  private switchTab (newTabButton: HTMLButtonElement) {
-=======
       this.currentIndex = Math.max(this.currentIndex, +data.index)
     })
   }
@@ -119,7 +54,6 @@
   }
 
   switchTab (newTabButton: HTMLButtonElement) {
->>>>>>> 055928e6
     return () => {
       this.tabs.forEach((tab) => {
         tab.classList.remove('uk-button-primary')
@@ -127,29 +61,14 @@
       })
       newTabButton.classList.remove('uk-button-secondary')
       newTabButton.classList.add('uk-button-primary')
-<<<<<<< HEAD
-      const tabIndex = +(newTabButton.dataset.index ?? 0)
-      this.dispatchEvent(new CustomEvent('switch-tab', {
-        detail: {
-          tabId: tabIndex
-=======
       const currentIndex = +(newTabButton.dataset.index ?? 0)
       this.dispatchEvent(new CustomEvent('switch-tab', {
         detail: {
           tabId: currentIndex
->>>>>>> 055928e6
         },
         bubbles: true,
         composed: true
       }))
-<<<<<<< HEAD
-      console.log(`clicked tab ${tabIndex}`)
-    }
-  }
-}
-
-customElements.define('tab-bar', TabBar)
-=======
     }
   }
 
@@ -170,5 +89,4 @@
       </div>
     `
   }
-}
->>>>>>> 055928e6
+}