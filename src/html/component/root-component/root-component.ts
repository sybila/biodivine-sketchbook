<<<<<<< HEAD
class RootComponent extends HTMLElement {
  shadow
  panes: ContentPane[] = []
  dynamicPane: ContentPane

  constructor () {
    super()
    const template = document.getElementById('root-component') as HTMLTemplateElement
    const content = template.content
    this.shadow = this.attachShadow({ mode: 'open' })
    this.shadow.appendChild(content.cloneNode(true))
    this.dynamicPane = this.newPane()
  }

  connectedCallback (): void {
=======
import { html, css, unsafeCSS, LitElement, type TemplateResult } from 'lit'
import { customElement, state } from 'lit/decorators.js'
import style_less from './root-component.less?inline'
import '../content-pane/content-pane'
import '../nav-bar/nav-bar'
import { type ContentPane } from '../content-pane/content-pane'

const PIN_LIMIT = 1000

@customElement('root-component')
class RootComponent extends LitElement {
  static styles = css`${unsafeCSS(style_less)}`
  @state() panes: ContentPane[] = []
  constructor () {
    super()
>>>>>>> 055928e6
    this.addEventListener('switch-tab', this.switchTab)
    this.addEventListener('pin-pane', this.pinPane)
  }

  private pinPane (): void {
    console.log('pin')
<<<<<<< HEAD
    this.panes[this.dynamicPane.tabId] = this.dynamicPane
    const nextPane = this.panes.slice(this.dynamicPane.tabId).find((p) => p !== undefined)
    if (nextPane !== undefined) {
      this.shadow.insertBefore(this.dynamicPane, nextPane)
    }
    this.dynamicPane = this.newPane()
  }

  private switchTab (e: Event): void {
    this.dynamicPane.dispatchEvent(new CustomEvent('switch-tab', {
      detail: {
        tabId: (e as CustomEvent).detail.tabId
      }
    }))
  }

  private newPane (): ContentPane {
    const pane = document.createElement('content-pane') as ContentPane
    this.shadow.appendChild(pane)
    return pane
  }
}

customElements.define('root-component', RootComponent)
=======
    this.panes[this.panes[PIN_LIMIT].tabId] = this.panes[PIN_LIMIT]
    this.requestUpdate()
    this.panes[PIN_LIMIT] = document.createElement('content-pane') as ContentPane
  }

  private switchTab (e: Event): void {
    this.panes[PIN_LIMIT].dispatchEvent(new CustomEvent('switch-tab', {
      detail: {
        tabId: (e as CustomEvent).detail.tabId
      }
    }))
  }

  render (): TemplateResult {
    this.panes[PIN_LIMIT] = document.createElement('content-pane') as ContentPane

    return html`
      <div class="uk-container-expand">
        <nav-bar></nav-bar>
          <div></div>
          ${this.panes}
      </div>
    `
  }
}
>>>>>>> 055928e6
<|MERGE_RESOLUTION|>--- conflicted
+++ resolved
@@ -1,20 +1,3 @@
-<<<<<<< HEAD
-class RootComponent extends HTMLElement {
-  shadow
-  panes: ContentPane[] = []
-  dynamicPane: ContentPane
-
-  constructor () {
-    super()
-    const template = document.getElementById('root-component') as HTMLTemplateElement
-    const content = template.content
-    this.shadow = this.attachShadow({ mode: 'open' })
-    this.shadow.appendChild(content.cloneNode(true))
-    this.dynamicPane = this.newPane()
-  }
-
-  connectedCallback (): void {
-=======
 import { html, css, unsafeCSS, LitElement, type TemplateResult } from 'lit'
 import { customElement, state } from 'lit/decorators.js'
 import style_less from './root-component.less?inline'
@@ -30,39 +13,12 @@
   @state() panes: ContentPane[] = []
   constructor () {
     super()
->>>>>>> 055928e6
     this.addEventListener('switch-tab', this.switchTab)
     this.addEventListener('pin-pane', this.pinPane)
   }
 
   private pinPane (): void {
     console.log('pin')
-<<<<<<< HEAD
-    this.panes[this.dynamicPane.tabId] = this.dynamicPane
-    const nextPane = this.panes.slice(this.dynamicPane.tabId).find((p) => p !== undefined)
-    if (nextPane !== undefined) {
-      this.shadow.insertBefore(this.dynamicPane, nextPane)
-    }
-    this.dynamicPane = this.newPane()
-  }
-
-  private switchTab (e: Event): void {
-    this.dynamicPane.dispatchEvent(new CustomEvent('switch-tab', {
-      detail: {
-        tabId: (e as CustomEvent).detail.tabId
-      }
-    }))
-  }
-
-  private newPane (): ContentPane {
-    const pane = document.createElement('content-pane') as ContentPane
-    this.shadow.appendChild(pane)
-    return pane
-  }
-}
-
-customElements.define('root-component', RootComponent)
-=======
     this.panes[this.panes[PIN_LIMIT].tabId] = this.panes[PIN_LIMIT]
     this.requestUpdate()
     this.panes[PIN_LIMIT] = document.createElement('content-pane') as ContentPane
@@ -87,5 +43,4 @@
       </div>
     `
   }
-}
->>>>>>> 055928e6
+}