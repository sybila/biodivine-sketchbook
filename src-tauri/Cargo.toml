--- conflicted
+++ resolved
@@ -11,14 +11,9 @@
 tauri-build = { version = "1.4", features = [] }
 
 [dependencies]
-<<<<<<< HEAD
-biodivine-lib-bdd = "=0.5.12"
-biodivine-lib-param-bn = ">=0.5.9, <1.0.0"
-csv = "1.3"
-=======
 biodivine-lib-bdd = ">=0.5.13, <1.0.0"
 biodivine-lib-param-bn = ">=0.5.10, <1.0.0"
->>>>>>> 9adb8294
+csv = "1.3"
 lazy_static = "1.4.0"
 regex = "1.10.2"
 tauri = { version = "1.4", features = ["dialog-all", "path-all", "shell-open", "window-close", "window-create", "window-set-focus", "window-set-size"] }
